--- conflicted
+++ resolved
@@ -364,7 +364,7 @@
 
 #### `negative-color`
 
-Oppposite of `positive-color`.
+Opposite of `positive-color`.
 
 #### `contrast-multiplier`
 
@@ -442,25 +442,18 @@
 The URL friendly version of the title which is used to access the page. For example if the title of the page is "RSS Feeds" you can make the page accessible via `localhost:8080/feeds` by setting the slug to `feeds`. If not defined, it will automatically be generated from the title.
 
 #### `width`
-<<<<<<< HEAD
-
-The maximum width of the page on desktop. Possible values are `slim` and `wide`.
-
-- default: `1600px` (when no value is specified)
+
+The maximum width of the page on desktop. Possible values are `default`, `slim` and `wide`.
+
+#### `desktop-navigation-width`
+
+The maximum width of the desktop navigation. Useful if you have a few pages that use a different width than the rest and don't want the navigation to jump abruptly when going to and away from those pages. Possible values are `default`, `slim` and `wide`.
+
+Here are the pixel equivalents for each value:
+
+- default: `1600px`
 - slim: `1100px`
 - wide: `1920px`
-=======
-The maximum width of the page on desktop. Possible values are `default`, `slim` and `wide`.
-
-#### `desktop-navigation-width`
-The maximum width of the desktop navigation. Useful if you have a few pages that use a different width than the rest and don't want the navigation to jump abruptly when going to and away from those pages. Possible values are `default`, `slim` and `wide`.
-
-Here are the pixel equivalents for each value:
-
-* default: `1600px`
-* slim: `1100px`
-* wide: `1920px`
->>>>>>> 83f0d169
 
 > [!NOTE]
 >
@@ -1492,6 +1485,7 @@
 When set to `true`, removes the border and padding around the widget.
 
 ##### `allow-insecure`
+
 Whether to ignore invalid/self-signed certificates.
 
 ##### `template`
@@ -2781,12 +2775,15 @@
 Your media server.
 Options are : `plex`, `jellyfin` or `tautulli`
 
-> __**Note:**__ I didn't test but Emby API is very similar to Jellyfin's one.
->       You can use `jellyfin`, if there is any problems, I will check it.
+> [!NOTE]
+>
+> I didn't test but Emby API is very similar to Jellyfin's one.
+> You can use `jellyfin`, if there is any problems, I will check it.
 
 ##### `apikey`
 
 Your media server API key.
+
 - Plex: Use your `X-Plex-Token` read the [How to find Plex Token](https://support.plex.tv/articles/204059436-finding-an-authentication-token-x-plex-token/)
 - Jellyfin: In Administration -> Dashboard -> API Keys
 - Tautulli: In Settings -> Web Interface -> API key
@@ -2802,19 +2799,25 @@
 Display a progress bar of what's being played.
 For now, it's mostly for fluff.
 
-> __**Note:**__ The progress bar is not dynamic. It uses CSS animation.
+> [!NOTE]
+>
+> The progress bar is not dynamic. It uses CSS animation.
 
 ##### `progress-type`
 
 Display a progress indicator next to the progress bar.
 Options are : `ends-at-24`, `ends-at-12`, `percentage` or `none`
 
-> __**Note:**__ This is not dynamic. That's why I added the `ends-at-XX` option.
->       I left the `percentage` option in case we have a solution to update this later.
+> [!NOTE]
+>
+> This is not dynamic. That's why I added the `ends-at-XX` option.
+> I left the `percentage` option in case we have a solution to update this later.
 
 ##### `thumbnails`
 
 Display the thumbnail of the item being played.
 
-> __**Note:**__ ⚠️ WARNING ⚠️ The thumbnails url contains your API key.
->       If you are exposing glance to the internet I strongly suggest to set this to `false`+> [!CAUTION]
+>
+> The thumbnails url contains your API key.
+> If you are exposing glance to the internet I strongly suggest to set this to `false`