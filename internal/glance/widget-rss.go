--- conflicted
+++ resolved
@@ -155,27 +155,16 @@
 }
 
 type rssFeedRequest struct {
-<<<<<<< HEAD
-	URL             string            `yaml:"url"`
-	Title           string            `yaml:"title"`
-	HideCategories  bool              `yaml:"hide-categories"`
-	HideDescription bool              `yaml:"hide-description"`
-	HideThumbnail   bool              `yaml:"hide-thumbnail"`
-	Limit           int               `yaml:"limit"`
-	ItemLinkPrefix  string            `yaml:"item-link-prefix"`
-	Headers         map[string]string `yaml:"headers"`
-	IsDetailed      bool              `yaml:"-"`
-=======
 	URL                 string            `yaml:"url"`
 	Title               string            `yaml:"title"`
 	HideCategories      bool              `yaml:"hide-categories"`
 	HideDescription     bool              `yaml:"hide-description"`
+	HideThumbnail       bool              `yaml:"hide-thumbnail"`
 	Limit               int               `yaml:"limit"`
 	ItemLinkPrefix      string            `yaml:"item-link-prefix"`
 	ThumbnailLinkPrefix string            `yaml:"thumbnail-link-prefix"`
 	Headers             map[string]string `yaml:"headers"`
 	IsDetailed          bool              `yaml:"-"`
->>>>>>> b8087118
 }
 
 type rssFeedItemList []rssFeedItem
