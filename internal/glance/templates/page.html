--- conflicted
+++ resolved
@@ -17,24 +17,20 @@
 {{ .App.ParsedThemeStyle }}
 
 {{ if ne "" .App.Config.Theme.CustomCSSFile }}
-<<<<<<< HEAD
-<link rel="stylesheet" href="{{ .App.Config.Theme.CustomCSSFile }}?v={{ .App.Config.Server.StartedAt.Unix }}">
+<link rel="stylesheet" href="{{ .App.Config.Theme.CustomCSSFile }}?v={{ .App.CreatedAt.Unix }}">
 {{ else }}
 {{ range .App.Config.Theme.CustomCSSFiles }}
-<link rel="stylesheet" href="{{ . }}?v={{ $.App.Config.Server.StartedAt.Unix }}">
+<link rel="stylesheet" href="{{ . }}?v={{ $.App.CreatedAt.Unix }}">
 {{ end }}
-=======
-<link rel="stylesheet" href="{{ .App.Config.Theme.CustomCSSFile }}?v={{ .App.CreatedAt.Unix }}">
->>>>>>> 272bf1d2
 {{ end }}
 
 {{ if ne "" .App.Config.Document.Head }}{{ .App.Config.Document.Head }}{{ end }}
 
 {{ if ne "" .App.Config.Document.CustomJSFile }}
-<script src="{{ .App.Config.Document.CustomJSFile }}?v={{ $.App.Config.Server.StartedAt.Unix }}"></script>
+<script src="{{ .App.Config.Document.CustomJSFile }}?v={{ .App.CreatedAt.Unix }}"></script>
 {{ else }}
 {{ range .App.Config.Document.CustomJSFiles }}
-<script src="{{ .Src }}?v={{ $.App.Config.Server.StartedAt.Unix }}" {{ if .Async }} async{{ else if .Defer }} defer{{ end }}></script>
+<script src="{{ .Src }}?v={{ $.App.CreatedAt.Unix }}" {{ if .Async }} async{{ else if .Defer }} defer{{ end }}></script>
 {{ end }}
 {{ end }}
 
