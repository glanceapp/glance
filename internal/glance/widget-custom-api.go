package glance

import (
	"bytes"
	"context"
	"encoding/json"
	"errors"
	"fmt"
	"html/template"
	"io"
	"log/slog"
	"math"
	"net/http"
<<<<<<< HEAD
=======
	"regexp"
	"sort"
	"strconv"
>>>>>>> 233de7fc
	"strings"
	"sync"
	"time"

	"github.com/tidwall/gjson"
)

var customAPIWidgetTemplate = mustParseTemplate("custom-api.html", "widget-base.html")

// Needs to be exported for the YAML unmarshaler to work
type CustomAPIRequest struct {
<<<<<<< HEAD
	URL           string               `json:"url"`
	AllowInsecure bool                 `json:"allow-insecure"`
	Headers       map[string]string    `json:"headers"`
	Parameters    queryParametersField `json:"parameters"`
=======
	URL           string               `yaml:"url"`
	AllowInsecure bool                 `yaml:"allow-insecure"`
	Headers       map[string]string    `yaml:"headers"`
	Parameters    queryParametersField `yaml:"parameters"`
	Method        string               `yaml:"method"`
	BodyType      string               `yaml:"body-type"`
	Body          any                  `yaml:"body"`
	bodyReader    io.ReadSeeker        `yaml:"-"`
>>>>>>> 233de7fc
	httpRequest   *http.Request        `yaml:"-"`
}

type customAPIWidget struct {
	widgetBase        `yaml:",inline"`
	*CustomAPIRequest `yaml:",inline"`             // the primary request
	Subrequests       map[string]*CustomAPIRequest `yaml:"subrequests"`
	Template          string                       `yaml:"template"`
	Frameless         bool                         `yaml:"frameless"`
	compiledTemplate  *template.Template           `yaml:"-"`
	CompiledHTML      template.HTML                `yaml:"-"`
}

func (widget *customAPIWidget) initialize() error {
	widget.withTitle("Custom API").withCacheDuration(1 * time.Hour)

	if err := widget.CustomAPIRequest.initialize(); err != nil {
		return fmt.Errorf("initializing primary request: %v", err)
	}

	for key := range widget.Subrequests {
		if err := widget.Subrequests[key].initialize(); err != nil {
			return fmt.Errorf("initializing subrequest %q: %v", key, err)
		}
	}

	if widget.Template == "" {
		return errors.New("template is required")
	}

	compiledTemplate, err := template.New("").Funcs(customAPITemplateFuncs).Parse(widget.Template)
	if err != nil {
		return fmt.Errorf("parsing template: %w", err)
	}

	widget.compiledTemplate = compiledTemplate

	return nil
}

func (widget *customAPIWidget) update(ctx context.Context) {
	compiledHTML, err := fetchAndParseCustomAPI(widget.CustomAPIRequest, widget.Subrequests, widget.compiledTemplate)
	if !widget.canContinueUpdateAfterHandlingErr(err) {
		return
	}

	widget.CompiledHTML = compiledHTML
}

func (widget *customAPIWidget) Render() template.HTML {
	return widget.renderTemplate(widget, customAPIWidgetTemplate)
}

func (req *CustomAPIRequest) initialize() error {
	if req.URL == "" {
		return errors.New("URL is required")
	}
<<<<<<< HEAD

	httpReq, err := http.NewRequest(http.MethodGet, req.URL, nil)
=======

	if req.Body != nil {
		if req.Method == "" {
			req.Method = http.MethodPost
		}

		if req.BodyType == "" {
			req.BodyType = "json"
		}

		if req.BodyType != "json" && req.BodyType != "string" {
			return errors.New("invalid body type, must be either 'json' or 'string'")
		}

		switch req.BodyType {
		case "json":
			encoded, err := json.Marshal(req.Body)
			if err != nil {
				return fmt.Errorf("marshaling body: %v", err)
			}

			req.bodyReader = bytes.NewReader(encoded)
		case "string":
			bodyAsString, ok := req.Body.(string)
			if !ok {
				return errors.New("body must be a string when body-type is 'string'")
			}

			req.bodyReader = strings.NewReader(bodyAsString)
		}

	} else if req.Method == "" {
		req.Method = http.MethodGet
	}

	httpReq, err := http.NewRequest(strings.ToUpper(req.Method), req.URL, req.bodyReader)
>>>>>>> 233de7fc
	if err != nil {
		return err
	}

	if len(req.Parameters) > 0 {
		httpReq.URL.RawQuery = req.Parameters.toQueryString()
	}

<<<<<<< HEAD
=======
	if req.BodyType == "json" {
		httpReq.Header.Set("Content-Type", "application/json")
	}

>>>>>>> 233de7fc
	for key, value := range req.Headers {
		httpReq.Header.Add(key, value)
	}

	req.httpRequest = httpReq

	return nil
}

type customAPIResponseData struct {
	JSON     decoratedGJSONResult
	Response *http.Response
}

type customAPITemplateData struct {
	*customAPIResponseData
	subrequests map[string]*customAPIResponseData
}

func (data *customAPITemplateData) Subrequest(key string) *customAPIResponseData {
	req, exists := data.subrequests[key]
	if !exists {
		// We have to panic here since there's nothing sensible we can return and the
		// lack of an error would cause requested data to return zero values which
		// would be confusing from the user's perspective. Go's template module
		// handles recovering from panics and will return the panic message as an
		// error during template execution.
		panic(fmt.Sprintf("subrequest with key %q has not been defined", key))
	}

	return req
}

func fetchCustomAPIRequest(ctx context.Context, req *CustomAPIRequest) (*customAPIResponseData, error) {
<<<<<<< HEAD
=======
	if req.bodyReader != nil {
		req.bodyReader.Seek(0, io.SeekStart)
	}

>>>>>>> 233de7fc
	client := ternary(req.AllowInsecure, defaultInsecureHTTPClient, defaultHTTPClient)
	resp, err := client.Do(req.httpRequest.WithContext(ctx))
	if err != nil {
		return nil, err
	}
	defer resp.Body.Close()

	bodyBytes, err := io.ReadAll(resp.Body)
	if err != nil {
		return nil, err
	}

	body := strings.TrimSpace(string(bodyBytes))

	if body != "" && !gjson.Valid(body) {
		truncatedBody, isTruncated := limitStringLength(body, 100)
		if isTruncated {
			truncatedBody += "... <truncated>"
		}

		slog.Error("Invalid response JSON in custom API widget", "url", req.httpRequest.URL.String(), "body", truncatedBody)
		return nil, errors.New("invalid response JSON")
	}

	data := &customAPIResponseData{
		JSON:     decoratedGJSONResult{gjson.Parse(body)},
		Response: resp,
	}

	return data, nil
}

func fetchAndParseCustomAPI(
	primaryReq *CustomAPIRequest,
	subReqs map[string]*CustomAPIRequest,
	tmpl *template.Template,
) (template.HTML, error) {
	var primaryData *customAPIResponseData
	subData := make(map[string]*customAPIResponseData, len(subReqs))
	var err error

	if len(subReqs) == 0 {
		// If there are no subrequests, we can fetch the primary request in a much simpler way
		primaryData, err = fetchCustomAPIRequest(context.Background(), primaryReq)
	} else {
		// If there are subrequests, we need to fetch them concurrently
		// and cancel all requests if any of them fail. There's probably
		// a more elegant way to do this, but this works for now.
		ctx, cancel := context.WithCancel(context.Background())
		defer cancel()

		var wg sync.WaitGroup
		var mu sync.Mutex // protects subData and err

		wg.Add(1)
		go func() {
			defer wg.Done()
			var localErr error
			primaryData, localErr = fetchCustomAPIRequest(ctx, primaryReq)
			mu.Lock()
			if localErr != nil && err == nil {
				err = localErr
				cancel()
			}
			mu.Unlock()
		}()

		for key, req := range subReqs {
			wg.Add(1)
			go func() {
				defer wg.Done()
				var localErr error
				var data *customAPIResponseData
				data, localErr = fetchCustomAPIRequest(ctx, req)
				mu.Lock()
				if localErr == nil {
					subData[key] = data
				} else if err == nil {
					err = localErr
					cancel()
				}
				mu.Unlock()
			}()
		}

		wg.Wait()
	}

	emptyBody := template.HTML("")

	if err != nil {
		return emptyBody, err
	}

	data := customAPITemplateData{
		customAPIResponseData: primaryData,
		subrequests:           subData,
	}

	var templateBuffer bytes.Buffer
	err = tmpl.Execute(&templateBuffer, &data)
	if err != nil {
		return emptyBody, err
	}

	return template.HTML(templateBuffer.String()), nil
}

type decoratedGJSONResult struct {
	gjson.Result
}

func gJsonResultArrayToDecoratedResultArray(results []gjson.Result) []decoratedGJSONResult {
	decoratedResults := make([]decoratedGJSONResult, len(results))

	for i, result := range results {
		decoratedResults[i] = decoratedGJSONResult{result}
	}

	return decoratedResults
}

func (r *decoratedGJSONResult) Exists(key string) bool {
	return r.Get(key).Exists()
}

func (r *decoratedGJSONResult) Array(key string) []decoratedGJSONResult {
	if key == "" {
		return gJsonResultArrayToDecoratedResultArray(r.Result.Array())
	}

	return gJsonResultArrayToDecoratedResultArray(r.Get(key).Array())
}

func (r *decoratedGJSONResult) String(key string) string {
	if key == "" {
		return r.Result.String()
	}

	return r.Get(key).String()
}

func (r *decoratedGJSONResult) Int(key string) int {
	if key == "" {
		return int(r.Result.Int())
	}

	return int(r.Get(key).Int())
}

func (r *decoratedGJSONResult) Float(key string) float64 {
	if key == "" {
		return r.Result.Float()
	}

	return r.Get(key).Float()
}

func (r *decoratedGJSONResult) Bool(key string) bool {
	if key == "" {
		return r.Result.Bool()
	}

	return r.Get(key).Bool()
}

var customAPITemplateFuncs = func() template.FuncMap {
	var regexpCacheMu sync.Mutex
	var regexpCache = make(map[string]*regexp.Regexp)

	getCachedRegexp := func(pattern string) *regexp.Regexp {
		regexpCacheMu.Lock()
		defer regexpCacheMu.Unlock()

		regex, exists := regexpCache[pattern]
		if !exists {
			regex = regexp.MustCompile(pattern)
			regexpCache[pattern] = regex
		}

		return regex
	}

	funcs := template.FuncMap{
		"toFloat": func(a int) float64 {
			return float64(a)
		},
		"toInt": func(a float64) int {
			return int(a)
		},
		"add": func(a, b float64) float64 {
			return a + b
		},
		"sub": func(a, b float64) float64 {
			return a - b
		},
		"mul": func(a, b float64) float64 {
			return a * b
		},
		"div": func(a, b float64) float64 {
			if b == 0 {
				return math.NaN()
			}

			return a / b
		},
		"parseTime":      customAPIFuncParseTime,
		"toRelativeTime": dynamicRelativeTimeAttrs,
		"parseRelativeTime": func(layout, value string) template.HTMLAttr {
			// Shorthand to do both of the above with a single function call
			return dynamicRelativeTimeAttrs(customAPIFuncParseTime(layout, value))
		},
<<<<<<< HEAD
=======
		// The reason we flip the parameter order is so that you can chain multiple calls together like this:
		// {{ .JSON.String "foo" | trimPrefix "bar" | doSomethingElse }}
		// instead of doing this:
		// {{ trimPrefix (.JSON.String "foo") "bar" | doSomethingElse }}
		// since the piped value gets passed as the last argument to the function.
		"trimPrefix": func(prefix, s string) string {
			return strings.TrimPrefix(s, prefix)
		},
		"trimSuffix": func(suffix, s string) string {
			return strings.TrimSuffix(s, suffix)
		},
		"trimSpace": strings.TrimSpace,
		"replaceAll": func(old, new, s string) string {
			return strings.ReplaceAll(s, old, new)
		},
		"findMatch": func(pattern, s string) string {
			if s == "" {
				return ""
			}

			return getCachedRegexp(pattern).FindString(s)
		},
		"findSubmatch": func(pattern, s string) string {
			if s == "" {
				return ""
			}

			regex := getCachedRegexp(pattern)
			return itemAtIndexOrDefault(regex.FindStringSubmatch(s), 1, "")
		},
		"sortByString": func(key, order string, results []decoratedGJSONResult) []decoratedGJSONResult {
			sort.Slice(results, func(a, b int) bool {
				if order == "asc" {
					return results[a].String(key) < results[b].String(key)
				}

				return results[a].String(key) > results[b].String(key)
			})

			return results
		},
		"sortByInt": func(key, order string, results []decoratedGJSONResult) []decoratedGJSONResult {
			sort.Slice(results, func(a, b int) bool {
				if order == "asc" {
					return results[a].Int(key) < results[b].Int(key)
				}

				return results[a].Int(key) > results[b].Int(key)
			})

			return results
		},
		"sortByFloat": func(key, order string, results []decoratedGJSONResult) []decoratedGJSONResult {
			sort.Slice(results, func(a, b int) bool {
				if order == "asc" {
					return results[a].Float(key) < results[b].Float(key)
				}

				return results[a].Float(key) > results[b].Float(key)
			})

			return results
		},
		"sortByTime": func(key, layout, order string, results []decoratedGJSONResult) []decoratedGJSONResult {
			sort.Slice(results, func(a, b int) bool {
				timeA := customAPIFuncParseTime(layout, results[a].String(key))
				timeB := customAPIFuncParseTime(layout, results[b].String(key))

				if order == "asc" {
					return timeA.Before(timeB)
				}

				return timeA.After(timeB)
			})

			return results
		},
>>>>>>> 233de7fc
	}

	for key, value := range globalTemplateFunctions {
		if _, exists := funcs[key]; !exists {
			funcs[key] = value
		}
	}

	return funcs
}()

func customAPIFuncParseTime(layout, value string) time.Time {
	switch strings.ToLower(layout) {
<<<<<<< HEAD
=======
	case "unix":
		asInt, err := strconv.ParseInt(value, 10, 64)
		if err != nil {
			return time.Unix(0, 0)
		}

		return time.Unix(asInt, 0)
>>>>>>> 233de7fc
	case "rfc3339":
		layout = time.RFC3339
	case "rfc3339nano":
		layout = time.RFC3339Nano
	case "datetime":
		layout = time.DateTime
	case "dateonly":
		layout = time.DateOnly
<<<<<<< HEAD
	case "timeonly":
		layout = time.TimeOnly
=======
>>>>>>> 233de7fc
	}

	parsed, err := time.Parse(layout, value)
	if err != nil {
		return time.Unix(0, 0)
	}

	return parsed
}<|MERGE_RESOLUTION|>--- conflicted
+++ resolved
@@ -11,12 +11,9 @@
 	"log/slog"
 	"math"
 	"net/http"
-<<<<<<< HEAD
-=======
 	"regexp"
 	"sort"
 	"strconv"
->>>>>>> 233de7fc
 	"strings"
 	"sync"
 	"time"
@@ -28,12 +25,6 @@
 
 // Needs to be exported for the YAML unmarshaler to work
 type CustomAPIRequest struct {
-<<<<<<< HEAD
-	URL           string               `json:"url"`
-	AllowInsecure bool                 `json:"allow-insecure"`
-	Headers       map[string]string    `json:"headers"`
-	Parameters    queryParametersField `json:"parameters"`
-=======
 	URL           string               `yaml:"url"`
 	AllowInsecure bool                 `yaml:"allow-insecure"`
 	Headers       map[string]string    `yaml:"headers"`
@@ -42,7 +33,6 @@
 	BodyType      string               `yaml:"body-type"`
 	Body          any                  `yaml:"body"`
 	bodyReader    io.ReadSeeker        `yaml:"-"`
->>>>>>> 233de7fc
 	httpRequest   *http.Request        `yaml:"-"`
 }
 
@@ -100,10 +90,6 @@
 	if req.URL == "" {
 		return errors.New("URL is required")
 	}
-<<<<<<< HEAD
-
-	httpReq, err := http.NewRequest(http.MethodGet, req.URL, nil)
-=======
 
 	if req.Body != nil {
 		if req.Method == "" {
@@ -140,7 +126,6 @@
 	}
 
 	httpReq, err := http.NewRequest(strings.ToUpper(req.Method), req.URL, req.bodyReader)
->>>>>>> 233de7fc
 	if err != nil {
 		return err
 	}
@@ -149,13 +134,10 @@
 		httpReq.URL.RawQuery = req.Parameters.toQueryString()
 	}
 
-<<<<<<< HEAD
-=======
 	if req.BodyType == "json" {
 		httpReq.Header.Set("Content-Type", "application/json")
 	}
 
->>>>>>> 233de7fc
 	for key, value := range req.Headers {
 		httpReq.Header.Add(key, value)
 	}
@@ -190,13 +172,10 @@
 }
 
 func fetchCustomAPIRequest(ctx context.Context, req *CustomAPIRequest) (*customAPIResponseData, error) {
-<<<<<<< HEAD
-=======
 	if req.bodyReader != nil {
 		req.bodyReader.Seek(0, io.SeekStart)
 	}
 
->>>>>>> 233de7fc
 	client := ternary(req.AllowInsecure, defaultInsecureHTTPClient, defaultHTTPClient)
 	resp, err := client.Do(req.httpRequest.WithContext(ctx))
 	if err != nil {
@@ -409,8 +388,6 @@
 			// Shorthand to do both of the above with a single function call
 			return dynamicRelativeTimeAttrs(customAPIFuncParseTime(layout, value))
 		},
-<<<<<<< HEAD
-=======
 		// The reason we flip the parameter order is so that you can chain multiple calls together like this:
 		// {{ .JSON.String "foo" | trimPrefix "bar" | doSomethingElse }}
 		// instead of doing this:
@@ -488,7 +465,6 @@
 
 			return results
 		},
->>>>>>> 233de7fc
 	}
 
 	for key, value := range globalTemplateFunctions {
@@ -502,8 +478,6 @@
 
 func customAPIFuncParseTime(layout, value string) time.Time {
 	switch strings.ToLower(layout) {
-<<<<<<< HEAD
-=======
 	case "unix":
 		asInt, err := strconv.ParseInt(value, 10, 64)
 		if err != nil {
@@ -511,7 +485,6 @@
 		}
 
 		return time.Unix(asInt, 0)
->>>>>>> 233de7fc
 	case "rfc3339":
 		layout = time.RFC3339
 	case "rfc3339nano":
@@ -520,11 +493,6 @@
 		layout = time.DateTime
 	case "dateonly":
 		layout = time.DateOnly
-<<<<<<< HEAD
-	case "timeonly":
-		layout = time.TimeOnly
-=======
->>>>>>> 233de7fc
 	}
 
 	parsed, err := time.Parse(layout, value)
