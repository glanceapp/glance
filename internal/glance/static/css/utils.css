--- conflicted
+++ resolved
@@ -638,11 +638,8 @@
 .gap-50 { gap: 5rem; }
 .gap-55 { gap: 5.5rem; }
 .margin-left-auto { margin-left: auto; }
-<<<<<<< HEAD
+.margin-inline-auto { margin-inline: auto; }
 .margin-top-2 { margin-top: 0.2rem; }
-=======
-.margin-inline-auto { margin-inline: auto; }
->>>>>>> e3f69864
 .margin-top-3 { margin-top: 0.3rem; }
 .margin-top-5 { margin-top: 0.5rem; }
 .margin-top-7 { margin-top: 0.7rem; }
