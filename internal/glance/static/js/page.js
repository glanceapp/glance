--- conflicted
+++ resolved
@@ -104,72 +104,8 @@
 
     const search = await import('./search.js');
 
-<<<<<<< HEAD
     for (let i = 0; i < searchWidgets.length; i++) {
         search.default(searchWidgets[i]);
-=======
-                const url = searchUrlTemplate.replace("!QUERY!", encodeURIComponent(query));
-
-                if (newTab && !event.ctrlKey || !newTab && event.ctrlKey) {
-                    window.open(url, target).focus();
-                } else {
-                    window.location.href = url;
-                }
-
-                lastQuery = query;
-                inputElement.value = "";
-
-                return;
-            }
-
-            if (event.key == "ArrowUp" && lastQuery.length > 0) {
-                inputElement.value = lastQuery;
-                return;
-            }
-        };
-
-        const changeCurrentBang = (bang) => {
-            currentBang = bang;
-            bangElement.textContent = bang != null ? bang.dataset.title : "";
-        }
-
-        const handleInput = (event) => {
-            const value = event.target.value.trim();
-            if (value in bangsMap) {
-                changeCurrentBang(bangsMap[value]);
-                return;
-            }
-
-            const words = value.split(" ");
-            if (words.length >= 2 && words[0] in bangsMap) {
-                changeCurrentBang(bangsMap[words[0]]);
-                return;
-            }
-
-            changeCurrentBang(null);
-        };
-
-        inputElement.addEventListener("focus", () => {
-            document.addEventListener("keydown", handleKeyDown);
-            document.addEventListener("input", handleInput);
-        });
-        inputElement.addEventListener("blur", () => {
-            document.removeEventListener("keydown", handleKeyDown);
-            document.removeEventListener("input", handleInput);
-        });
-
-        document.addEventListener("keydown", (event) => {
-            if (['INPUT', 'TEXTAREA'].includes(document.activeElement.tagName)) return;
-            if (event.code != "KeyS") return;
-
-            inputElement.focus();
-            event.preventDefault();
-        });
-
-        kbdElement.addEventListener("mousedown", () => {
-            requestAnimationFrame(() => inputElement.focus());
-        });
->>>>>>> c88fd526
     }
 }
 
