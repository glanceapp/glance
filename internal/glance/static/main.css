--- conflicted
+++ resolved
@@ -1094,7 +1094,6 @@
     filter: invert(1);
 }
 
-<<<<<<< HEAD
 .calendar-day {
   width: calc(100% / 7);
   text-align: center;
@@ -1152,7 +1151,7 @@
 .calendar-day:hover .tooltiptext {
   visibility: visible;
   opacity: 0.8;
-=======
+}
 .old-calendar-day {
     width: calc(100% / 7);
     text-align: center;
@@ -1163,7 +1162,6 @@
     border-radius: var(--border-radius);
     background-color: hsl(var(--bghs), calc(var(--scheme) (var(--scheme) (var(--bgl)) + 6%)));
     color: var(--color-text-highlight);
->>>>>>> 0d696672
 }
 
 .calendar-dates {
