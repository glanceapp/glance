--- conflicted
+++ resolved
@@ -79,13 +79,10 @@
 		w = &dockerContainersWidget{}
 	case "server-stats":
 		w = &serverStatsWidget{}
-<<<<<<< HEAD
 	case "gitee-repository":
 		w = &giteeRepositoryWidget{}
-=======
 	case "to-do":
 		w = &todoWidget{}
->>>>>>> df9b886b
 	default:
 		return nil, fmt.Errorf("unknown widget type: %s", widgetType)
 	}
