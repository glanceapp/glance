--- conflicted
+++ resolved
@@ -35,15 +35,10 @@
 		return &Releases{}, nil
 	case "videos":
 		return &Videos{}, nil
-<<<<<<< HEAD
-	case "stocks":
-		return &Stocks{}, nil
 	case "crypto":
 		return &Crypto{}, nil
-=======
 	case "markets", "stocks":
 		return &Markets{}, nil
->>>>>>> b83bf9bc
 	case "reddit":
 		return &Reddit{}, nil
 	case "rss":
