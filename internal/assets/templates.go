--- conflicted
+++ resolved
@@ -26,12 +26,8 @@
 	ChangeDetectionTemplate       = compileTemplate("change-detection.html", "widget-base.html")
 	VideosTemplate                = compileTemplate("videos.html", "widget-base.html", "video-card-contents.html")
 	VideosGridTemplate            = compileTemplate("videos-grid.html", "widget-base.html", "video-card-contents.html")
-<<<<<<< HEAD
-	StocksTemplate                = compileTemplate("stocks.html", "widget-base.html")
 	CryptoTemplate                = compileTemplate("crypto.html", "widget-base.html")
-=======
 	MarketsTemplate               = compileTemplate("markets.html", "widget-base.html")
->>>>>>> b83bf9bc
 	RSSListTemplate               = compileTemplate("rss-list.html", "widget-base.html")
 	RSSDetailedListTemplate       = compileTemplate("rss-detailed-list.html", "widget-base.html")
 	RSSHorizontalCardsTemplate    = compileTemplate("rss-horizontal-cards.html", "widget-base.html")
